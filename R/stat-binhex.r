#' Bin 2d plane into hexagons.
#'
#' @section Aesthetics:
#' \Sexpr[results=rd,stage=build]{ggplot2:::rd_aesthetics("stat", "binhex")}
#'
#' @seealso \code{\link{stat_bin2d}} for rectangular binning
#' @param bins numeric vector specifying number of bins in both x and y
#'   directions. Set to 30 by default.
#' @inheritParams stat_identity
#' @param na.rm If \code{FALSE} (the default), removes missing values with
#'    a warning.  If \code{TRUE} silently removes missing values.
#' @export
#' @examples
#' \donttest{
#' d <- ggplot(diamonds, aes(carat, price))
#' d + stat_binhex()
#' d + geom_hex()
#'
#' # You can control the size of the bins by specifying the number of
#' # bins in each direction:
#' d + stat_binhex(bins = 10)
#' d + stat_binhex(bins = 30)
#'
#' # Or by specifying the width of the bins
#' d + stat_binhex(binwidth = c(1, 1000))
#' d + stat_binhex(binwidth = c(.1, 500))
#' }
stat_binhex <- function (mapping = NULL, data = NULL, geom = "hex", position = "identity",
bins = 30, na.rm = FALSE, ...) {
  StatBinhex$new(mapping = mapping, data = data, geom = geom, position = position,
  bins = bins, na.rm = na.rm, ...)
}

StatBinhex <- proto(Stat, {
  objname <- "binhex"

  default_aes <- function(.) aes(fill = ..count..)
  required_aes <- c("x", "y")
  default_geom <- function(.) GeomHex


  calculate <- function(., data, scales, binwidth = NULL, bins = 30, na.rm = FALSE, ...) {
    try_require("hexbin")
    data <- remove_missing(data, na.rm, c("x", "y", "weight"), name="stat_hexbin")

    if (is.null(binwidth)) {
      binwidth <- c(
        diff(scale_dimension(scales$x, c(0, 0))) / bins,
        diff(scale_dimension(scales$y, c(0, 0))) / bins
      )
    }

    hexBin(data$x, data$y, data$weight, binwidth)
  }


})

# Bin 2d plane into hexagons
# Wrapper around \code{\link[hexbin]{hcell2xy}} that returns a data frame
#
# @param x positions
# @param y positions
# @param weight weights for points, or null if equally weighted
# @param numeric vector of length 2 giving binwidth in x and y directions
# @keyword internal
hexBin <- function(x, y, weight, binwidth) {
  try_require("hexbin")

  # Convert binwidths into bounds + nbins
  xbnds <- c(
    round_any(min(x), binwidth[1], floor) - 1e-6,
    round_any(max(x), binwidth[1], ceiling) + 1e-6
  )
  xbins <- diff(xbnds) / binwidth[1]

  ybnds <- c(
    round_any(min(y), binwidth[2], floor) - 1e-6,
    round_any(max(y), binwidth[2], ceiling) + 1e-6
  )
  ybins <- diff(ybnds) / binwidth[2]

  # Call hexbin
  hb <- hexbin::hexbin(
    x, xbnds = xbnds, xbins = xbins,
    y, ybnds = ybnds, shape = ybins / xbins,
    IDs = !is.null(weight),
  )
  
  if (!is.null(weight)) {
      ## we need to produce weights for each cell rather than counts. hb@cID contains the
      ## ID of the cell for each input point and hb@cell contains the vector of cell IDs
      ## which relate to values in hb@count.
      
      ## first we want to sum the weight in each cID
      sumWeights <- tapply(weight, hb@cID, sum)
      
      ## finally we want to join the weights back onto the "compressed" list of cells, because
      ## some cells do not get produced (they have nothing in them)
      ## hb@cell contains the indices that have actually been used, in the order they occur
      count <- sumWeights[match(hb@cell, names(sumWeights)]
  } else {
      count <- hb@count
  }

  # Convert to data frame
  data.frame(
<<<<<<< HEAD
    hcell2xy(hb),
    count = count,
    density = count / sum(count, na.rm=TRUE)
=======
    hexbin::hcell2xy(hb),
    count = hb@count,
    density = hb@count / sum(hb@count, na.rm=TRUE)
>>>>>>> e98f2780
  )
}<|MERGE_RESOLUTION|>--- conflicted
+++ resolved
@@ -105,14 +105,8 @@
 
   # Convert to data frame
   data.frame(
-<<<<<<< HEAD
-    hcell2xy(hb),
+    hexbin::hcell2xy(hb),
     count = count,
     density = count / sum(count, na.rm=TRUE)
-=======
-    hexbin::hcell2xy(hb),
-    count = hb@count,
-    density = hb@count / sum(hb@count, na.rm=TRUE)
->>>>>>> e98f2780
   )
 }