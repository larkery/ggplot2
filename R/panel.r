--- conflicted
+++ resolved
@@ -138,11 +138,8 @@
 # speed
 scale_apply <- function(data, vars, f, scale_id, scales) {
   if (length(vars) == 0) return()
-<<<<<<< HEAD
   if (nrow(data) == 0) return()
   
-=======
->>>>>>> 574e38ce
   n <- length(scales)
   if (any(is.na(scale_id))) stop()
   scale_index <- plyr:::split_indices(seq_len(nrow(data)), scale_id, n)
