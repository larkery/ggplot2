--- conflicted
+++ resolved
@@ -19,26 +19,6 @@
 #' 
 #' # cyl used as point size
 #' qplot(mpg, wt, data = mtcars, size = cyl) + scale_size_identity()
-<<<<<<< HEAD
-scale_colour_identity <- function(...) {
-  identity_scale(discrete_scale("colour", "identity", identity_pal()), ...)
-}
-scale_fill_identity <- function(...) {
-  identity_scale(discrete_scale("fill", "identity", identity_pal()), ...)
-}
-scale_shape_identity <- function(...) {
-  identity_scale(discrete_scale("shape", "identity", identity_pal()), ...)
-}
-scale_linetype_identity <- function(...) {
-  identity_scale(discrete_scale("linetype", "identity", identity_pal()), ...)
-}
-
-scale_alpha_identity <- function(...) {
-  identity_scale(continuous_scale("alpha", "identity", identity_pal()), ...)
-}
-scale_size_identity <- function(...) {
-  identity_scale(continuous_scale("size", "identity", identity_pal()), ...)
-=======
 scale_colour_identity <- function(..., legend = FALSE) {
   identity_scale(discrete_scale("colour", "identity", identity_pal(), ...,
     legend = legend))
@@ -63,7 +43,6 @@
 scale_size_identity <- function(..., legend = FALSE) {
   identity_scale(continuous_scale("size", "identity", identity_pal(), ...,
     legend = legend))
->>>>>>> e0dd289a
 }
 
 identity_scale <- function(x) {
