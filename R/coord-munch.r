coord_munch <- function(coord, data, range, segment_length = 0.01) {
  if (is.linear(coord)) return(coord_transform(coord, data, range))

  # range has theta and r values; get corresponding x and y values
  ranges <- coord_range(coord, range)

  # Convert any infinite locations into max/min
  # Only need to work with x and y because for munching, those are the
  # only position aesthetics that are transformed
  data$x[data$x == -Inf] <- ranges$x[1]
  data$x[data$x == Inf]  <- ranges$x[2]
  data$y[data$y == -Inf] <- ranges$y[1]
  data$y[data$y == Inf]  <- ranges$y[2]

  # Calculate distances using coord distance metric
  dist <- coord_distance(coord, data$x, data$y, range)
  dist[data$group[-1] != data$group[-nrow(data)]] <- NA

  # Munch and then transform result
  munched <- munch_data(data, dist, segment_length)
  coord_transform(coord, munched, range)
}

# For munching, only grobs are lines and polygons: everything else is
# transfomed into those special cases by the geom.
#
# @param dist distance, scaled from 0 to 1 (maximum distance on plot)
# @keyword internal
munch_data <- function(data, dist = NULL, segment_length = 0.01) {
  n <- nrow(data)

  if (is.null(dist)) {
    data <- add_group(data)
    dist <- dist_euclidean(data$x, data$y)
  }
<<<<<<< HEAD

  # How many pieces for each old segment
  extra <- floor(dist / segment_length) + 1
=======
  
  # How many endpoints for each old segment, not counting the last one
  extra <- pmax(floor(dist / segment_length), 1)
>>>>>>> ec80acce
  extra[is.na(extra)] <- 1
  # Generate extra pieces for x and y values
<<<<<<< HEAD
  x <- unlist(mapply(interp, data$x[-n], data$x[-1], extra, SIMPLIFY = FALSE))
  y <- unlist(mapply(interp, data$y[-n], data$y[-1], extra, SIMPLIFY = FALSE))

  # Replicate other aesthetics: defined by start point
  id <- rep(seq_len(nrow(data) - 1), extra)
  aes_df <- data[id, setdiff(names(data), c("x", "y"))]

=======
  # The final point must be manually inserted at the end
  x <- c(unlist(mapply(interp, data$x[-n], data$x[-1], extra, SIMPLIFY = FALSE)), data$x[n])
  y <- c(unlist(mapply(interp, data$y[-n], data$y[-1], extra, SIMPLIFY = FALSE)), data$y[n])
  # Replicate other aesthetics: defined by start point but also
  # must include final point
  id <- c(rep(seq_len(nrow(data) - 1), extra), nrow(data))
  aes_df <- data[id, setdiff(names(data), c("x", "y")), drop=FALSE]
  
>>>>>>> ec80acce
  unrowname(data.frame(x = x, y = y, aes_df))
}

# Interpolate.
# Interpolate n-1 evenly spaced steps (n points) from start to
# (end - (end - start) / n). end is never included in sequence.
interp <- function(start, end, n) {
  if (n == 1) return(start)
  start + seq(0, 1, length = n+1)[-(n+1)] * (end - start)
}

# Euclidean distance between points.
# NA indicates a break / terminal points
dist_euclidean <- function(x, y) {
  n <- length(x)

  sqrt((x[-n] - x[-1]) ^ 2 + (y[-n] - y[-1]) ^ 2)
}

# Compute central angle between two points.
# Multiple by radius of sphere to get great circle distance
# @arguments longitude
# @arguments latitude
dist_central_angle <- function(lon, lat) {
  # Convert to radians
  lat <- lat * pi / 180
  lon <- lon * pi / 180

  hav <- function(x) sin(x / 2) ^ 2
  ahav <- function(x) 2 * asin(x)

  n <- length(lat)
  ahav(sqrt(hav(diff(lat)) + cos(lat[-n]) * cos(lat[-1]) * hav(diff(lon))))
}


# Polar dist.
# Polar distance between points. This does not give the straight-line
# distance between points in polar space. Instead, it gives the distance
# along lines that _were_ straight in cartesian space, but have been
# warped into polar space. These lines are all spiral arcs, circular
# arcs, or segments of rays.
dist_polar <- function(r, theta) {

  # Pretending that theta is x and r is y, find the slope and intercepts
  # for each line segment.
  # This is just like finding the x-intercept of a line in cartesian coordinates.
  lf <- find_line_formula(theta, r)

  # Rename x and y columns to r and t, since we're working in polar
  # Note that 'slope' actually means the spiral slope, 'a' in the spiral
  #   formula r = a * theta
  lf <- rename(lf, c(x1 = "t1", x2 = "t2", y1 = "r1", y2 = "r2",
    yintercept = "r_int",  xintercept = "t_int"), warn_missing = FALSE)

  # Re-normalize the theta values so that intercept for each is 0
  # This is necessary for calculating spiral arc length.
  # If the formula is r=a*theta, there's a big difference between
  # calculating the arc length from theta = 0 to pi/2, vs.
  # theta = 2*pi to pi/2
  lf$tn1 <- lf$t1 - lf$t_int
  lf$tn2 <- lf$t2 - lf$t_int

  # Add empty distance column
  lf$dist <- NA_real_

  # There are three types of lines, which we handle in turn:
  # - Spiral arcs (r and theta change)
  # - Circular arcs (r is constant)
  # - Rays (theta is constant)

  # Get spiral arc length for segments that have non-zero, non-infinite slope
  # (spiral_arc_length only works for actual spirals, not circle arcs or rays)
  # Use the _normalized_ theta values for arc length calculation
  # Also make sure to ignore NA's because they cause problems when used on left
  # side assignment.
  idx <- !is.na(lf$slope) & lf$slope != 0 & !is.infinite(lf$slope)
  idx[is.na(idx)] <- FALSE
  lf$dist[idx] <-
    spiral_arc_length(lf$slope[idx], lf$tn1[idx], lf$tn2[idx])

  # Get cicular arc length for segments that have zero slope (r1 == r2)
  idx <- !is.na(lf$slope) & lf$slope == 0
  lf$dist[idx] <- lf$r1[idx] * (lf$t2[idx] - lf$t1[idx])

  # Get radial length for segments that have infinite slope (t1 == t2)
  idx <- !is.na(lf$slope) & is.infinite(lf$slope)
  lf$dist[idx] <- lf$r1[idx] - lf$r2[idx]

  # Find the maximum possible length, a spiral line from
  # (r=0, theta=0) to (r=1, theta=2*pi)
  max_dist <- spiral_arc_length(1 / (2 * pi), 0, 2 * pi)

  # Final distance values, normalized
  abs(lf$dist / max_dist)
}

# Given n points, find the slope, xintercept, and yintercept of
# the lines connecting them.
#
# This returns a data frame with length(x)-1 rows
#
# @param x A vector of x values
# @param y A vector of y values
# @examples
# find_line_formula(c(4, 7), c(1, 5))
# find_line_formula(c(4, 7, 9), c(1, 5, 3))
find_line_formula <- function(x, y) {
  slope <- diff(y) / diff(x)
  yintercept <- y[-1] - (slope * x[-1])
  xintercept <- x[-1] - (y[-1] / slope)
  data.frame(x1 = x[-length(x)], y1 = y[-length(y)],
    x2 = x[-1], y2 = y[-1],
    slope = slope, yintercept = yintercept, xintercept = xintercept)
}

# Spiral arc length
#
# Each segment consists of a spiral line of slope 'a' between angles
# 'theta1' and 'theta2'. Because each segment has its own _normalized_
# slope, the ending theta2 value may not be the same as the starting
# theta1 value of the next point.
#
# @param a A vector of spiral "slopes". Each spiral is defined as r = a * theta.
# @param theta1 A vector of starting theta values.
# @param theta2 A vector of ending theta values.
# @examples
# spiral_arc_length(a = c(0.2, 0.5), c(0.5 * pi, pi), c(pi, 1.25 * pi))
spiral_arc_length <- function(a, theta1, theta2) {
  # Archimedes' spiral arc length formula from
  # http://mathworld.wolfram.com/ArchimedesSpiral.html
  0.5 * a * (
    (theta1 * sqrt(1 + theta1 * theta1) + asinh(theta1)) -
    (theta2 * sqrt(1 + theta2 * theta2) + asinh(theta2)))
}<|MERGE_RESOLUTION|>--- conflicted
+++ resolved
@@ -33,35 +33,20 @@
     data <- add_group(data)
     dist <- dist_euclidean(data$x, data$y)
   }
-<<<<<<< HEAD
-
-  # How many pieces for each old segment
-  extra <- floor(dist / segment_length) + 1
-=======
   
   # How many endpoints for each old segment, not counting the last one
   extra <- pmax(floor(dist / segment_length), 1)
->>>>>>> ec80acce
   extra[is.na(extra)] <- 1
   # Generate extra pieces for x and y values
-<<<<<<< HEAD
-  x <- unlist(mapply(interp, data$x[-n], data$x[-1], extra, SIMPLIFY = FALSE))
-  y <- unlist(mapply(interp, data$y[-n], data$y[-1], extra, SIMPLIFY = FALSE))
-
-  # Replicate other aesthetics: defined by start point
-  id <- rep(seq_len(nrow(data) - 1), extra)
-  aes_df <- data[id, setdiff(names(data), c("x", "y"))]
-
-=======
   # The final point must be manually inserted at the end
   x <- c(unlist(mapply(interp, data$x[-n], data$x[-1], extra, SIMPLIFY = FALSE)), data$x[n])
   y <- c(unlist(mapply(interp, data$y[-n], data$y[-1], extra, SIMPLIFY = FALSE)), data$y[n])
+
   # Replicate other aesthetics: defined by start point but also
   # must include final point
   id <- c(rep(seq_len(nrow(data) - 1), extra), nrow(data))
   aes_df <- data[id, setdiff(names(data), c("x", "y")), drop=FALSE]
   
->>>>>>> ec80acce
   unrowname(data.frame(x = x, y = y, aes_df))
 }
 
